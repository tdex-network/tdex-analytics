package main

import (
	"context"
	tdexav1 "tdex-analytics/api-spec/protobuf/gen/tdexa/v1"

	"github.com/urfave/cli/v2"
<<<<<<< HEAD
	tdexav1 "tdex-analytics/api-spec/protobuf/gen/tdexa/v1"
=======
>>>>>>> d38b935e
)

var listPricesCmd = &cli.Command{
	Name:   "prices",
	Usage:  "list all prices",
	Action: listPricesAction,
	Flags: []cli.Flag{
		&cli.StringFlag{
			Name:  "start",
			Usage: "fetch balances from specific time in the past, please provide end flag also",
		},
		&cli.StringFlag{
			Name:  "end",
			Usage: "fetch balances from specific time in the past til end date, use with start flag",
		},
		&cli.StringSliceFlag{
			Name:  "market_id",
			Usage: "market_id to fetch balances for",
		},
		&cli.IntFlag{
			Name: "predefined_period",
			Usage: "time predefined periods:\n" +
				"       1 -> last hour\n" +
				"       2 -> last day\n" +
				"       3 -> last month\n" +
				"       4 -> last 3 months\n" +
				"       5 -> year to date\n" +
				"       6 -> all",
			Value: 2,
		},
		&cli.Uint64Flag{
			Name:  "page_num",
			Usage: "the number of the page to be listed. If omitted, the entire list is returned",
			Value: 1,
		},
		&cli.Uint64Flag{
			Name:  "page_size",
			Usage: "the size of the page",
			Value: 10,
		},
	},
}

func listPricesAction(ctx *cli.Context) error {
	marketIDs := ctx.StringSlice("market_id")

	var customPeriod *tdexav1.CustomPeriod
	start := ctx.String("start")
	end := ctx.String("end")
	if start != "" && end != "" {
		customPeriod = &tdexav1.CustomPeriod{
			StartDate: start,
			EndDate:   end,
		}
	}

	var predefinedPeriod tdexav1.PredefinedPeriod
	pp := ctx.Int("predefined_period")
	if pp > 0 {
		predefinedPeriod = tdexav1.PredefinedPeriod(pp)
	}

	pageNum := ctx.Int64("page_num")
	pageSize := ctx.Int64("page_size")
	page := &tdexav1.Page{
		PageNumber: pageNum,
		PageSize:   pageSize,
	}

	req := &tdexav1.MarketsPricesRequest{
		TimeRange: &tdexav1.TimeRange{
			PredefinedPeriod: predefinedPeriod,
			CustomPeriod:     customPeriod,
		},
		MarketIds: marketIDs,
		Page:      page,
	}

	client, cleanup, err := getAnalyticsClient()
	if err != nil {
		return err
	}
	defer cleanup()

	resp, err := client.MarketsPrices(context.Background(), req)
	if err != nil {
		return err
	}

	printRespJSON(resp)

	return nil
}<|MERGE_RESOLUTION|>--- conflicted
+++ resolved
@@ -2,13 +2,9 @@
 
 import (
 	"context"
-	tdexav1 "tdex-analytics/api-spec/protobuf/gen/tdexa/v1"
 
 	"github.com/urfave/cli/v2"
-<<<<<<< HEAD
 	tdexav1 "tdex-analytics/api-spec/protobuf/gen/tdexa/v1"
-=======
->>>>>>> d38b935e
 )
 
 var listPricesCmd = &cli.Command{

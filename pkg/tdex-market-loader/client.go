package tdexmarketloader

import (
	"context"
	"crypto/tls"
	"encoding/json"
	"fmt"
	"github.com/shopspring/decimal"
	log "github.com/sirupsen/logrus"
	"golang.org/x/net/proxy"
	"google.golang.org/grpc"
	"google.golang.org/grpc/credentials"
	"google.golang.org/grpc/credentials/insecure"
	"io/ioutil"
	"net"
	"net/http"
	"strings"
	tdexv1 "tdex-analytics/api-spec/protobuf/gen/tdex/v1"
)

const (
	onionUrlRegex = "onion"
	httpRegex     = "http://"
	httpsRegex    = "https://"
)

type Service interface {
	FetchProvidersMarkets(ctx context.Context) ([]LiquidityProvider, error)
	FetchBalance(ctx context.Context, market Market) (*Balance, error)
	FetchPrice(ctx context.Context, market Market) (*Price, error)
}

type tdexMarketLoaderService struct {
	torProxyUrl string
	registryUrl string
	priceAmount int
}

func NewService(torProxyUrl, registryUrl string, priceAmount int) Service {
	return &tdexMarketLoaderService{
		torProxyUrl: torProxyUrl,
		registryUrl: registryUrl,
		priceAmount: priceAmount,
	}
}

func (t *tdexMarketLoaderService) FetchProvidersMarkets(
	ctx context.Context,
) ([]LiquidityProvider, error) {
	res := make([]LiquidityProvider, 0)
	liquidityProviders, err := t.fetchLiquidityProviders()
	if err != nil {
		return nil, err
	}

	for _, v := range liquidityProviders {
		markets, err := t.fetchLiquidityProviderMarkets(ctx, v)
		if err != nil {
			log.Errorf(
				"error while trying to fetch markets for liquidity provider: %v, err: %v\n",
				v.Name,
				err.Error(),
			)
			continue
		}
		res = append(res, LiquidityProvider{
			Name:     v.Name,
			Endpoint: v.Endpoint,
			Markets:  markets,
		})
	}

	return res, nil
}

func (t *tdexMarketLoaderService) FetchBalance(
	ctx context.Context,
	market Market,
) (*Balance, error) {
	conn, close, err := t.getConn(market.Url)
	if err != nil {
		return nil, err
	}
	defer close()

	client := tdexv1.NewTradeServiceClient(conn)
	reply, err := client.GetMarketBalance(ctx, &tdexv1.GetMarketBalanceRequest{
		Market: &tdexv1.Market{
			BaseAsset:  market.BaseAsset,
			QuoteAsset: market.QuoteAsset,
		},
	})
	if err != nil {
		return nil, err
	}

	return &Balance{
		BaseBalance:  int(reply.GetBalance().GetBalance().GetBaseAmount()),
		QuoteBalance: int(reply.GetBalance().GetBalance().GetQuoteAmount()),
	}, nil
}

func (t *tdexMarketLoaderService) FetchPrice(
	ctx context.Context,
	market Market,
) (*Price, error) {
	conn, close, err := t.getConn(market.Url)
	if err != nil {
		return nil, err
	}
	defer close()

	client := tdexv1.NewTradeServiceClient(conn)
	reply, err := client.PreviewTrade(ctx, &tdexv1.PreviewTradeRequest{
		Market: &tdexv1.Market{
			BaseAsset:  market.BaseAsset,
			QuoteAsset: market.QuoteAsset,
		},
		Type:   tdexv1.TradeType_TRADE_TYPE_SELL,
		Amount: uint64(t.priceAmount),
		Asset:  market.BaseAsset,
	})
	if err != nil {
		return nil, err
	}

	basePrices := make([]decimal.Decimal, 0)
	quotePrices := make([]decimal.Decimal, 0)
<<<<<<< HEAD
	for _, v := range reply.GetPreviews() {
=======
	for _, v := range reply.GetPrices() {
>>>>>>> d38b935e
		basePrices = append(basePrices, decimal.NewFromFloat(v.GetPrice().GetBasePrice()))
		quotePrices = append(quotePrices, decimal.NewFromFloat(v.GetPrice().GetQuotePrice()))
	}

	basePriceAvg := decimal.Avg(basePrices[0], basePrices[1:]...).Round(8)
	quotePriceAvg := decimal.Avg(quotePrices[0], quotePrices[1:]...).Round(8)

	return &Price{
		BasePrice:  basePriceAvg,
		QuotePrice: quotePriceAvg,
	}, nil
}

func (t *tdexMarketLoaderService) fetchLiquidityProviders() ([]LiquidityProvider, error) {
	resp, err := http.Get(t.registryUrl)
	if err != nil {
		return nil, err
	}
	body, err := ioutil.ReadAll(resp.Body)
	if err != nil {
		return nil, err
	}

	if resp.StatusCode != http.StatusOK {
		return nil, fmt.Errorf("status: %v, err: %v", resp.StatusCode, string(body))
	}

	var liquidityProviders []LiquidityProvider
	if err = json.Unmarshal(body, &liquidityProviders); err != nil {
		return nil, err
	}

	return liquidityProviders, nil
}

func (t *tdexMarketLoaderService) fetchLiquidityProviderMarkets(
	ctx context.Context,
	liquidityProvider LiquidityProvider,
) ([]Market, error) {
	resp := make([]Market, 0)

	conn, close, err := t.getConn(liquidityProvider.Endpoint)
	if err != nil {
		return nil, err
	}
	defer close()

	client := tdexv1.NewTradeServiceClient(conn)
	reply, err := client.ListMarkets(ctx, &tdexv1.ListMarketsRequest{})
	if err != nil {
		return nil, err
	}
	for _, v := range reply.GetMarkets() {
		resp = append(resp, Market{
			QuoteAsset: v.GetMarket().GetQuoteAsset(),
			BaseAsset:  v.GetMarket().GetBaseAsset(),
		})
	}

	return resp, nil
}

func (t *tdexMarketLoaderService) getConn(endpoint string) (*grpc.ClientConn, func(), error) {
	var conn *grpc.ClientConn

	url := strings.ReplaceAll(endpoint, httpRegex, "")
	creds := grpc.WithTransportCredentials(insecure.NewCredentials())
	if strings.Contains(endpoint, httpsRegex) { //if https skip TLS cert, it can be trusted
		url = strings.ReplaceAll(endpoint, httpsRegex, "")
		config := &tls.Config{
			InsecureSkipVerify: true,
		}
		creds = grpc.WithTransportCredentials(credentials.NewTLS(config))
	}

	if strings.Contains(endpoint, onionUrlRegex) {
		c, err := getGrpcConnectionWithTorClient(
			context.Background(),
			url,
			t.torProxyUrl,
			creds,
		)
		if err != nil {
			return nil, nil, err
		}

		conn = c
	} else {
		c, err := grpc.DialContext(
			context.Background(),
			url,
			creds,
		)
		if err != nil {
			return nil, nil, err
		}

		conn = c
	}

	cleanup := func() { conn.Close() }

	return conn, cleanup, nil
}

type Market struct {
	Url        string
	QuoteAsset string
	BaseAsset  string
}

type LiquidityProvider struct {
	Name     string `json:"name"`
	Endpoint string `json:"endpoint"`
	Markets  []Market
}

func getGrpcConnectionWithTorClient(
	ctx context.Context,
	onionUrl, torProxyUrl string,
	creds grpc.DialOption,
) (*grpc.ClientConn, error) {
	result := make(chan interface{}, 1)

	writeResult := func(res interface{}) {
		select {
		case result <- res:
		default:
		}
	}

	dialer := func(ctx context.Context, address string) (net.Conn, error) {
		torDialer, err := proxy.SOCKS5("tcp", torProxyUrl, nil, proxy.Direct)
		if err != nil {
			writeResult(err)
		}

		conn, err := torDialer.Dial("tcp", address)
		if err != nil {
			writeResult(err)
		}
		return conn, err
	}

	opts := []grpc.DialOption{
		creds,
		grpc.WithContextDialer(dialer),
	}

	go func(ou string, o ...grpc.DialOption) {
		conn, err := grpc.DialContext(context.Background(), ou, o...)
		if err != nil {
			writeResult(err)
		} else {
			writeResult(conn)
		}
	}(onionUrl, opts...)

	select {
	case res := <-result:
		if conn, ok := res.(*grpc.ClientConn); ok {
			return conn, nil
		}
		return nil, res.(error)
	case <-ctx.Done():
		return nil, ctx.Err()
	}
}

type Balance struct {
	BaseBalance  int
	QuoteBalance int
}

type Price struct {
	BasePrice  decimal.Decimal
	QuotePrice decimal.Decimal
}<|MERGE_RESOLUTION|>--- conflicted
+++ resolved
@@ -126,11 +126,7 @@
 
 	basePrices := make([]decimal.Decimal, 0)
 	quotePrices := make([]decimal.Decimal, 0)
-<<<<<<< HEAD
 	for _, v := range reply.GetPreviews() {
-=======
-	for _, v := range reply.GetPrices() {
->>>>>>> d38b935e
 		basePrices = append(basePrices, decimal.NewFromFloat(v.GetPrice().GetBasePrice()))
 		quotePrices = append(quotePrices, decimal.NewFromFloat(v.GetPrice().GetQuotePrice()))
 	}
